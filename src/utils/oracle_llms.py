--- conflicted
+++ resolved
@@ -26,27 +26,16 @@
     MODEL_NAME = "gpt-4.1"
     ##################################################
 
-<<<<<<< HEAD
-    hash_val = hashlib.md5(
-        f"{prompt}__{temperature=}__{max_tokens=}".encode()
-    ).hexdigest()
-    os.makedirs(GPT_4O_CACHE_DIR, exist_ok=True)
-    if f"{hash_val}.json" in os.listdir(GPT_4O_CACHE_DIR):
-        logger.debug(f"found cached gpt4o response for {hash_val} - loading")
-        with open(os.path.join(GPT_4O_CACHE_DIR, f"{hash_val}.json"), "r") as f:
-            json_data = json.load(f)
-            return json_data["response"]
-=======
     if use_cache:
         hash_val = hashlib.md5(
             f"{prompt}__{temperature=}__{max_tokens=}".encode()
         ).hexdigest()
+        os.makedirs(GPT_4O_CACHE_DIR, exist_ok=True)
         if f"{hash_val}.json" in os.listdir(GPT_4O_CACHE_DIR):
             logger.debug(f"found cached gpt4o response for {hash_val} - loading")
             with open(os.path.join(GPT_4O_CACHE_DIR, f"{hash_val}.json"), "r") as f:
                 json_data = json.load(f)
                 return json_data["response"]
->>>>>>> cae7c11d
 
     response = client.chat.completions.create(
         model=MODEL_NAME,
@@ -87,17 +76,6 @@
     MODEL_NAME = "claude-3-7-sonnet-20250219"
     ##################################################
 
-<<<<<<< HEAD
-    hash_val = hashlib.md5(
-        f"{prompt}__{temperature=}__{max_tokens=}".encode()
-    ).hexdigest()
-    os.makedirs(CLAUDE_CACHE_DIR, exist_ok=True)
-    if f"{hash_val}.json" in os.listdir(CLAUDE_CACHE_DIR):
-        logger.debug(f"found cached gpt4o response for {hash_val} - loading")
-        with open(os.path.join(CLAUDE_CACHE_DIR, f"{hash_val}.json"), "r") as f:
-            json_data = json.load(f)
-            return json_data["response"]
-=======
     if use_cache:
         hash_val = hashlib.md5(
             f"{prompt}__{temperature=}__{max_tokens=}".encode()
@@ -107,7 +85,6 @@
             with open(os.path.join(CLAUDE_CACHE_DIR, f"{hash_val}.json"), "r") as f:
                 json_data = json.load(f)
                 return json_data["response"]
->>>>>>> cae7c11d
 
     response = client.messages.create(
         model=MODEL_NAME,
